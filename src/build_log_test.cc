// Copyright 2011 Google Inc. All Rights Reserved.
//
// Licensed under the Apache License, Version 2.0 (the "License");
// you may not use this file except in compliance with the License.
// You may obtain a copy of the License at
//
//     http://www.apache.org/licenses/LICENSE-2.0
//
// Unless required by applicable law or agreed to in writing, software
// distributed under the License is distributed on an "AS IS" BASIS,
// WITHOUT WARRANTIES OR CONDITIONS OF ANY KIND, either express or implied.
// See the License for the specific language governing permissions and
// limitations under the License.

#include "build_log.h"

#include "util.h"
#include "test.h"

#ifdef _WIN32
#include <fcntl.h>
#include <share.h>
#endif

#ifdef linux
#include <sys/types.h>
#include <sys/stat.h>
#include <unistd.h>
#endif

const char kTestFilename[] = "BuildLogTest-tempfile";

struct BuildLogTest : public StateTestWithBuiltinRules {
  virtual void SetUp() {
  }
  virtual void TearDown() {
    _unlink(kTestFilename);
  }
};

TEST_F(BuildLogTest, WriteRead) {
  AssertParse(&state_,
"build out: cat mid\n"
"build mid: cat in\n");

  BuildLog log1;
  string err;
  EXPECT_TRUE(log1.OpenForWrite(kTestFilename, &err));
  ASSERT_EQ("", err);
  log1.RecordCommand(state_.edges_[0], 15, 18);
  log1.RecordCommand(state_.edges_[1], 20, 25);
  log1.Close();

  BuildLog log2;
  EXPECT_TRUE(log2.Load(kTestFilename, &err));
  ASSERT_EQ("", err);

  ASSERT_EQ(2u, log1.log().size());
  ASSERT_EQ(2u, log2.log().size());
  BuildLog::LogEntry* e1 = log1.LookupByOutput("out");
  ASSERT_TRUE(e1);
  BuildLog::LogEntry* e2 = log2.LookupByOutput("out");
  ASSERT_TRUE(e2);
  ASSERT_TRUE(*e1 == *e2);
  ASSERT_EQ(15, e1->start_time);
  ASSERT_EQ("out", e1->output);
}

TEST_F(BuildLogTest, FirstWriteAddsSignature) {
  const char kExpectedVersion[] = "# ninja log vX\n";
  const size_t kVersionPos = strlen(kExpectedVersion) - 2;  // Points at 'X'.

  BuildLog log;
  string contents, err;

  EXPECT_TRUE(log.OpenForWrite(kTestFilename, &err));
  ASSERT_EQ("", err);
  log.Close();

  ASSERT_EQ(0, ReadFile(kTestFilename, &contents, &err));
  ASSERT_EQ("", err);
  if (contents.size() >= kVersionPos)
    contents[kVersionPos] = 'X';
  EXPECT_EQ(kExpectedVersion, contents);

  // Opening the file anew shouldn't add a second version string.
  EXPECT_TRUE(log.OpenForWrite(kTestFilename, &err));
  ASSERT_EQ("", err);
  log.Close();

  contents.clear();
  ASSERT_EQ(0, ReadFile(kTestFilename, &contents, &err));
  ASSERT_EQ("", err);
  if (contents.size() >= kVersionPos)
    contents[kVersionPos] = 'X';
  EXPECT_EQ(kExpectedVersion, contents);
}

TEST_F(BuildLogTest, DoubleEntry) {
  FILE* f = fopen(kTestFilename, "wb");
  fprintf(f, "# ninja log v3\n");
  fprintf(f, "0 1 2 out command abc\n");
  fprintf(f, "3 4 5 out command def\n");
  fclose(f);

  string err;
  BuildLog log;
  EXPECT_TRUE(log.Load(kTestFilename, &err));
  ASSERT_EQ("", err);

  BuildLog::LogEntry* e = log.LookupByOutput("out");
  ASSERT_TRUE(e);
  ASSERT_EQ("command def", e->command);
}

TEST_F(BuildLogTest, Truncate) {
  AssertParse(&state_,
"build out: cat mid\n"
"build mid: cat in\n");

  BuildLog log1;
  string err;
  EXPECT_TRUE(log1.OpenForWrite(kTestFilename, &err));
  ASSERT_EQ("", err);
  log1.RecordCommand(state_.edges_[0], 15, 18);
  log1.RecordCommand(state_.edges_[1], 20, 25);
  log1.Close();

  struct stat statbuf;
  ASSERT_EQ(0, stat(kTestFilename, &statbuf));
  ASSERT_GT(statbuf.st_size, 0);

  // For all possible truncations of the input file, assert that we don't
  // crash or report an error when parsing.
  for (off_t size = statbuf.st_size; size > 0; --size) {
#ifndef _WIN32
    ASSERT_EQ(0, truncate(kTestFilename, size));
#else
    int fh;
    fh = _sopen(kTestFilename, _O_RDWR | _O_CREAT, _SH_DENYNO, _S_IREAD | _S_IWRITE);
    ASSERT_EQ(0, _chsize(fh, size));
    _close(fh);
#endif

    BuildLog log2;
    EXPECT_TRUE(log2.Load(kTestFilename, &err));
    ASSERT_EQ("", err);
  }
}

TEST_F(BuildLogTest, UpgradeV3) {
  FILE* f = fopen(kTestFilename, "wb");
  fprintf(f, "# ninja log v3\n");
  fprintf(f, "123 456 0 out command\n");
  fclose(f);

  string err;
  BuildLog log;
  EXPECT_TRUE(log.Load(kTestFilename, &err));
  ASSERT_EQ("", err);

  BuildLog::LogEntry* e = log.LookupByOutput("out");
  ASSERT_TRUE(e);
  ASSERT_EQ(123, e->start_time);
  ASSERT_EQ(456, e->end_time);
  ASSERT_EQ(0, e->restat_mtime);
  ASSERT_EQ("command", e->command);
}

TEST_F(BuildLogTest, SpacesInOutputV4) {
  FILE* f = fopen(kTestFilename, "wb");
  fprintf(f, "# ninja log v4\n");
  fprintf(f, "123\t456\t456\tout with space\tcommand\n");
  fclose(f);

  string err;
  BuildLog log;
  EXPECT_TRUE(log.Load(kTestFilename, &err));
  ASSERT_EQ("", err);

  BuildLog::LogEntry* e = log.LookupByOutput("out with space");
  ASSERT_TRUE(e);
  ASSERT_EQ(123, e->start_time);
  ASSERT_EQ(456, e->end_time);
  ASSERT_EQ(456, e->restat_mtime);
  ASSERT_EQ("command", e->command);
}

<<<<<<< HEAD
TEST_F(BuildLogTest, CarriageReturnInCommandV4) {
  FILE* f = fopen(kTestFilename, "wb");
  fprintf(f, "# ninja log v4\n");
  fprintf(f, "123\t456\t456\tout with space\tcommand\rcontains\rCR\n");
=======
TEST_F(BuildLogTest, DuplicateVersionHeader) {
  // Old versions of ninja accidentally wrote multiple version headers to the
  // build log on Windows. This shouldn't crash, and the second version header
  // should be ignored.
  FILE* f = fopen(kTestFilename, "wb");
  fprintf(f, "# ninja log v4\n");
  fprintf(f, "123\t456\t456\tout\tcommand\n");
  fprintf(f, "# ninja log v4\n");
  fprintf(f, "456\t789\t789\tout2\tcommand2\n");
>>>>>>> 1607b168
  fclose(f);

  string err;
  BuildLog log;
  EXPECT_TRUE(log.Load(kTestFilename, &err));
  ASSERT_EQ("", err);

<<<<<<< HEAD
  BuildLog::LogEntry* e = log.LookupByOutput("out with space");
=======
  BuildLog::LogEntry* e = log.LookupByOutput("out");
>>>>>>> 1607b168
  ASSERT_TRUE(e);
  ASSERT_EQ(123, e->start_time);
  ASSERT_EQ(456, e->end_time);
  ASSERT_EQ(456, e->restat_mtime);
<<<<<<< HEAD
  ASSERT_EQ("command\rcontains\rCR", e->command);
=======
  ASSERT_EQ("command", e->command);

  e = log.LookupByOutput("out2");
  ASSERT_TRUE(e);
  ASSERT_EQ(456, e->start_time);
  ASSERT_EQ(789, e->end_time);
  ASSERT_EQ(789, e->restat_mtime);
  ASSERT_EQ("command2", e->command);
}

TEST_F(BuildLogTest, VeryLongInputLine) {
  // Ninja's build log buffer is currently 256kB. Lines longer than that are
  // silently ignored, but don't affect parsing of other lines.
  FILE* f = fopen(kTestFilename, "wb");
  fprintf(f, "# ninja log v4\n");
  fprintf(f, "123\t456\t456\tout\tcommand start");
  for (size_t i = 0; i < (512 << 10) / strlen(" more_command"); ++i)
    fputs(" more_command", f);
  fprintf(f, "\n");
  fprintf(f, "456\t789\t789\tout2\tcommand2\n");
  fclose(f);

  string err;
  BuildLog log;
  EXPECT_TRUE(log.Load(kTestFilename, &err));
  ASSERT_EQ("", err);

  BuildLog::LogEntry* e = log.LookupByOutput("out");
  ASSERT_EQ(NULL, e);

  e = log.LookupByOutput("out2");
  ASSERT_TRUE(e);
  ASSERT_EQ(456, e->start_time);
  ASSERT_EQ(789, e->end_time);
  ASSERT_EQ(789, e->restat_mtime);
  ASSERT_EQ("command2", e->command);
>>>>>>> 1607b168
}<|MERGE_RESOLUTION|>--- conflicted
+++ resolved
@@ -186,12 +186,6 @@
   ASSERT_EQ("command", e->command);
 }
 
-<<<<<<< HEAD
-TEST_F(BuildLogTest, CarriageReturnInCommandV4) {
-  FILE* f = fopen(kTestFilename, "wb");
-  fprintf(f, "# ninja log v4\n");
-  fprintf(f, "123\t456\t456\tout with space\tcommand\rcontains\rCR\n");
-=======
 TEST_F(BuildLogTest, DuplicateVersionHeader) {
   // Old versions of ninja accidentally wrote multiple version headers to the
   // build log on Windows. This shouldn't crash, and the second version header
@@ -201,26 +195,18 @@
   fprintf(f, "123\t456\t456\tout\tcommand\n");
   fprintf(f, "# ninja log v4\n");
   fprintf(f, "456\t789\t789\tout2\tcommand2\n");
->>>>>>> 1607b168
-  fclose(f);
-
-  string err;
-  BuildLog log;
-  EXPECT_TRUE(log.Load(kTestFilename, &err));
-  ASSERT_EQ("", err);
-
-<<<<<<< HEAD
-  BuildLog::LogEntry* e = log.LookupByOutput("out with space");
-=======
-  BuildLog::LogEntry* e = log.LookupByOutput("out");
->>>>>>> 1607b168
+  fclose(f);
+
+  string err;
+  BuildLog log;
+  EXPECT_TRUE(log.Load(kTestFilename, &err));
+  ASSERT_EQ("", err);
+
+  BuildLog::LogEntry* e = log.LookupByOutput("out");
   ASSERT_TRUE(e);
   ASSERT_EQ(123, e->start_time);
   ASSERT_EQ(456, e->end_time);
   ASSERT_EQ(456, e->restat_mtime);
-<<<<<<< HEAD
-  ASSERT_EQ("command\rcontains\rCR", e->command);
-=======
   ASSERT_EQ("command", e->command);
 
   e = log.LookupByOutput("out2");
@@ -257,5 +243,4 @@
   ASSERT_EQ(789, e->end_time);
   ASSERT_EQ(789, e->restat_mtime);
   ASSERT_EQ("command2", e->command);
->>>>>>> 1607b168
 }