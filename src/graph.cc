// Copyright 2011 Google Inc. All Rights Reserved.
//
// Licensed under the Apache License, Version 2.0 (the "License");
// you may not use this file except in compliance with the License.
// You may obtain a copy of the License at
//
//     http://www.apache.org/licenses/LICENSE-2.0
//
// Unless required by applicable law or agreed to in writing, software
// distributed under the License is distributed on an "AS IS" BASIS,
// WITHOUT WARRANTIES OR CONDITIONS OF ANY KIND, either express or implied.
// See the License for the specific language governing permissions and
// limitations under the License.

#include "graph.h"

#include <assert.h>
#include <stdio.h>

#include "build_log.h"
#include "dep_database.h"
#include "depfile_parser.h"
#include "deplist.h"
#include "disk_interface.h"
#include "explain.h"
#include "manifest_parser.h"
#include "metrics.h"
#include "state.h"
#include "util.h"

bool Node::Stat(DiskInterface* disk_interface) {
  METRIC_RECORD("node stat");
  mtime_ = disk_interface->Stat(path_);
  return mtime_ > 0;
}

bool DependencyScan::RecomputeDirty(Edge* edge, string* err) {
  bool dirty = false;
<<<<<<< HEAD
  outputs_ready_ = true;

  if (!rule_->depfile().empty()) {
#ifdef _WIN32
    if (state->depdb_) {
      if (!LoadDepDb(state, err))
        return false;
    } else
#endif
    if (!LoadDepFile(state, disk_interface, err))
      return false;
=======
  edge->outputs_ready_ = true;

  if (!edge->rule_->depfile().empty()) {
    if (!LoadDepFile(edge, err)) {
      if (!err->empty())
        return false;
      EXPLAIN("Edge targets are dirty because depfile '%s' is missing",
              edge->EvaluateDepFile().c_str());
      dirty = true;
    }
>>>>>>> 2c145bbf
  }

  // Visit all inputs; we're dirty if any of the inputs are dirty.
  Node* most_recent_input = NULL;
  for (vector<Node*>::iterator i = edge->inputs_.begin();
       i != edge->inputs_.end(); ++i) {
    if ((*i)->StatIfNecessary(disk_interface_)) {
      if (Edge* in_edge = (*i)->in_edge()) {
        if (!RecomputeDirty(in_edge, err))
          return false;
      } else {
        // This input has no in-edge; it is dirty if it is missing.
        if (!(*i)->exists())
          EXPLAIN("%s has no in-edge and is missing", (*i)->path().c_str());
        (*i)->set_dirty(!(*i)->exists());
      }
    }

    // If an input is not ready, neither are our outputs.
    if (Edge* in_edge = (*i)->in_edge()) {
      if (!in_edge->outputs_ready_)
        edge->outputs_ready_ = false;
    }

    if (!edge->is_order_only(i - edge->inputs_.begin())) {
      // If a regular input is dirty (or missing), we're dirty.
      // Otherwise consider mtime.
      if ((*i)->dirty()) {
        EXPLAIN("%s is dirty", (*i)->path().c_str());
        dirty = true;
      } else {
        if (!most_recent_input || (*i)->mtime() > most_recent_input->mtime()) {
          most_recent_input = *i;
        }
      }
    }
  }

  // We may also be dirty due to output state: missing outputs, out of
  // date outputs, etc.  Visit all outputs and determine whether they're dirty.
  if (!dirty) {
    string command = edge->EvaluateCommand(true);

    for (vector<Node*>::iterator i = edge->outputs_.begin();
         i != edge->outputs_.end(); ++i) {
      (*i)->StatIfNecessary(disk_interface_);
      if (RecomputeOutputDirty(edge, most_recent_input, command, *i)) {
        dirty = true;
        break;
      }
    }
  }

  // Finally, visit each output to mark off that we've visited it, and update
  // their dirty state if necessary.
  for (vector<Node*>::iterator i = edge->outputs_.begin();
       i != edge->outputs_.end(); ++i) {
    (*i)->StatIfNecessary(disk_interface_);
    if (dirty)
      (*i)->MarkDirty();
  }

  // If an edge is dirty, its outputs are normally not ready.  (It's
  // possible to be clean but still not be ready in the presence of
  // order-only inputs.)
  // But phony edges with no inputs have nothing to do, so are always
  // ready.
  if (dirty && !(edge->is_phony() && edge->inputs_.empty()))
    edge->outputs_ready_ = false;

  return true;
}

bool DependencyScan::RecomputeOutputDirty(Edge* edge,
                                          Node* most_recent_input,
                                          const string& command,
                                          Node* output) {
  if (edge->is_phony()) {
    // Phony edges don't write any output.  Outputs are only dirty if
    // there are no inputs and we're missing the output.
    return edge->inputs_.empty() && !output->exists();
  }

  BuildLog::LogEntry* entry = 0;

  // Dirty if we're missing the output.
  if (!output->exists()) {
    EXPLAIN("output %s doesn't exist", output->path().c_str());
    return true;
  }

  // Dirty if the output is older than the input.
  if (most_recent_input && output->mtime() < most_recent_input->mtime()) {
    // If this is a restat rule, we may have cleaned the output with a restat
    // rule in a previous run and stored the most recent input mtime in the
    // build log.  Use that mtime instead, so that the file will only be
    // considered dirty if an input was modified since the previous run.
    TimeStamp most_recent_stamp = most_recent_input->mtime();
    if (edge->rule_->restat() && build_log() &&
        (entry = build_log()->LookupByOutput(output->path()))) {
      if (entry->restat_mtime < most_recent_stamp) {
        EXPLAIN("restat of output %s older than most recent input %s (%d vs %d)",
            output->path().c_str(), most_recent_input->path().c_str(),
            entry->restat_mtime, most_recent_stamp);
        return true;
      }
    } else {
      EXPLAIN("output %s older than most recent input %s (%d vs %d)",
          output->path().c_str(), most_recent_input->path().c_str(),
          output->mtime(), most_recent_stamp);
      return true;
    }
  }

  // May also be dirty due to the command changing since the last build.
  // But if this is a generator rule, the command changing does not make us
  // dirty.
  if (!edge->rule_->generator() && build_log()) {
    if (entry || (entry = build_log()->LookupByOutput(output->path()))) {
      if (BuildLog::LogEntry::HashCommand(command) != entry->command_hash) {
        EXPLAIN("command line changed for %s", output->path().c_str());
        return true;
      }
    }
    if (!entry) {
      EXPLAIN("command line not found in log for %s", output->path().c_str());
      return true;
    }
  }

  return false;
}

bool Edge::AllInputsReady() const {
  for (vector<Node*>::const_iterator i = inputs_.begin();
       i != inputs_.end(); ++i) {
    if ((*i)->in_edge() && !(*i)->in_edge()->outputs_ready())
      return false;
  }
  return true;
}

/// An Env for an Edge, providing $in and $out.
struct EdgeEnv : public Env {
  explicit EdgeEnv(Edge* edge) : edge_(edge) {}
  virtual string LookupVariable(const string& var);

  /// Given a span of Nodes, construct a list of paths suitable for a command
  /// line.  XXX here is where shell-escaping of e.g spaces should happen.
  string MakePathList(vector<Node*>::iterator begin,
                      vector<Node*>::iterator end,
                      char sep);

  Edge* edge_;
};

string EdgeEnv::LookupVariable(const string& var) {
  if (var == "in" || var == "in_newline") {
    int explicit_deps_count = edge_->inputs_.size() - edge_->implicit_deps_ -
      edge_->order_only_deps_;
    return MakePathList(edge_->inputs_.begin(),
                        edge_->inputs_.begin() + explicit_deps_count,
                        var == "in" ? ' ' : '\n');
  } else if (var == "out") {
    return MakePathList(edge_->outputs_.begin(),
                        edge_->outputs_.end(),
                        ' ');
  } else if (edge_->env_) {
    return edge_->env_->LookupVariable(var);
  } else {
    // XXX should we warn here?
    return string();
  }
}

string EdgeEnv::MakePathList(vector<Node*>::iterator begin,
                             vector<Node*>::iterator end,
                             char sep) {
  string result;
  for (vector<Node*>::iterator i = begin; i != end; ++i) {
    if (!result.empty())
      result.push_back(sep);
    const string& path = (*i)->path();
    if (path.find(" ") != string::npos) {
      result.append("\"");
      result.append(path);
      result.append("\"");
    } else {
      result.append(path);
    }
  }
  return result;
}

string Edge::EvaluateCommand(bool incl_rsp_file) {
  EdgeEnv env(this);
  string command = rule_->command().Evaluate(&env);
  if (incl_rsp_file && HasRspFile()) 
    command += ";rspfile=" + GetRspFileContent();
  return command;
}

string Edge::EvaluateDepFile() {
  EdgeEnv env(this);
  return rule_->depfile().Evaluate(&env);
}

string Edge::GetDescription() {
  EdgeEnv env(this);
  return rule_->description().Evaluate(&env);
}

Node* Edge::GetDepNode(State* state, StringPiece path) {
  Node* node = state->GetNode(path);  // XXX remove conversion
  node->AddOutEdge(this);

  // If we don't have a edge that generates this input already,
  // create one; this makes us not abort if the input is missing,
  // but instead will rebuild in that circumstance.
  if (!node->in_edge()) {
    Edge* phony_edge = state->AddEdge(&State::kPhonyRule);
    node->set_in_edge(phony_edge);
    phony_edge->outputs_.push_back(node);

    // RecomputeDirty might not be called for phony_edge if a previous call
    // to RecomputeDirty had caused the file to be stat'ed.  Because previous
    // invocations of RecomputeDirty would have seen this node without an
    // input edge (and therefore ready), we have to set outputs_ready_ to true
    // to avoid a potential stuck build.  If we do call RecomputeDirty for
    // this node, it will simply set outputs_ready_ to the correct value.
    phony_edge->outputs_ready_ = true;
  }

  return node;
}

bool Edge::HasRspFile() {
  return !rule_->rspfile().empty();
}

string Edge::GetRspFile() {
  EdgeEnv env(this);
  return rule_->rspfile().Evaluate(&env);
}

string Edge::GetRspFileContent() {
  EdgeEnv env(this);
  return rule_->rspfile_content().Evaluate(&env);
}

bool DependencyScan::LoadDepFile(Edge* edge, string* err) {
  METRIC_RECORD("depfile load");
  string path = edge->EvaluateDepFile();
  string content = disk_interface_->ReadFile(path, err);
  if (!err->empty())
    return false;
  // On a missing depfile: return false and empty *err.
  if (content.empty())
    return false;

  DepfileParser depfile;
  string depfile_err;
  if (!depfile.Parse(&content, &depfile_err)) {
    *err = path + ": " + depfile_err;
    return false;
  }

  // Check that this depfile matches the edge's output.
  Node* first_output = edge->outputs_[0];
  StringPiece opath = StringPiece(first_output->path());
  if (opath != depfile.out_) {
    *err = "expected depfile '" + path + "' to mention '" +
        first_output->path() + "', got '" + depfile.out_.AsString() + "'";
    return false;
  }

  // Preallocate space in edge->inputs_ to be filled in below.
  edge->inputs_.insert(edge->inputs_.end() - edge->order_only_deps_,
                       depfile.ins_.size(), 0);
  edge->implicit_deps_ += depfile.ins_.size();
  vector<Node*>::iterator implicit_dep =
      edge->inputs_.end() - edge->order_only_deps_ - depfile.ins_.size();

  // Add all its in-edges.
  for (vector<StringPiece>::iterator i = depfile.ins_.begin();
       i != depfile.ins_.end(); ++i, ++implicit_dep) {
    if (!CanonicalizePath(const_cast<char*>(i->str_), &i->len_, err))
      return false;

    Node* node = state_->GetNode(*i);
    *implicit_dep = node;
    node->AddOutEdge(edge);

    // If we don't have a edge that generates this input already,
    // create one; this makes us not abort if the input is missing,
    // but instead will rebuild in that circumstance.
    if (!node->in_edge()) {
      Edge* phony_edge = state_->AddEdge(&State::kPhonyRule);
      node->set_in_edge(phony_edge);
      phony_edge->outputs_.push_back(node);

      // RecomputeDirty might not be called for phony_edge if a previous call
      // to RecomputeDirty had caused the file to be stat'ed.  Because previous
      // invocations of RecomputeDirty would have seen this node without an
      // input edge (and therefore ready), we have to set outputs_ready_ to true
      // to avoid a potential stuck build.  If we do call RecomputeDirty for
      // this node, it will simply set outputs_ready_ to the correct value.
      phony_edge->outputs_ready_ = true;
    }
  }

  return true;
}

#ifdef _WIN32
bool Edge::LoadDepDb(State* state, string* err) {
  METRIC_RECORD("depdb load");

  EdgeEnv env(this);
  string path = rule_->depfile().Evaluate(&env);
  vector<StringPiece> deps;
  state->depdb_->StartLookups();
  if (!state->depdb_->FindDepData(path, &deps, err)) {
    state->depdb_->FinishLookups();
    return false;
  }

  inputs_.insert(inputs_.end() - order_only_deps_, deps.size(), 0);
  implicit_deps_ += deps.size();
  vector<Node*>::iterator implicit_dep =
    inputs_.end() - order_only_deps_ - deps.size();

  //{ METRIC_RECORD("depdb add in-edges");
  // Add all its in-edges.
  for (vector<StringPiece>::iterator i = deps.begin();
       i != deps.end(); ++i, ++implicit_dep) {
    Node* node = state->GetNode(*i);
    *implicit_dep = node;
    node->AddOutEdge(this);

    // If we don't have a edge that generates this input already,
    // create one; this makes us not abort if the input is missing,
    // but instead will rebuild in that circumstance.
    if (!node->in_edge()) {
      Edge* phony_edge = state->AddEdge(&State::kPhonyRule);
      node->set_in_edge(phony_edge);
      phony_edge->outputs_.push_back(node);

      // RecomputeDirty might not be called for phony_edge if a previous call
      // to RecomputeDirty had caused the file to be stat'ed.  Because previous
      // invocations of RecomputeDirty would have seen this node without an
      // input edge (and therefore ready), we have to set outputs_ready_ to true
      // to avoid a potential stuck build.  If we do call RecomputeDirty for
      // this node, it will simply set outputs_ready_ to the correct value.
      phony_edge->outputs_ready_ = true;
    }
  }
  //}

  state->depdb_->FinishLookups();
  return true;
}
#endif

void Edge::Dump(const char* prefix) const {
  printf("%s[ ", prefix);
  for (vector<Node*>::const_iterator i = inputs_.begin();
       i != inputs_.end() && *i != NULL; ++i) {
    printf("%s ", (*i)->path().c_str());
  }
  printf("--%s-> ", rule_->name().c_str());
  for (vector<Node*>::const_iterator i = outputs_.begin();
       i != outputs_.end() && *i != NULL; ++i) {
    printf("%s ", (*i)->path().c_str());
  }
  printf("] 0x%p\n", this);
}

bool Edge::is_phony() const {
  return rule_ == &State::kPhonyRule;
}

void Node::Dump(const char* prefix) const {
    printf("%s <%s 0x%p> mtime: %d%s, (:%s), ",
           prefix, path().c_str(), this,
           mtime(), mtime()?"":" (:missing)",
           dirty()?" dirty":" clean");
    if (in_edge()) {
        in_edge()->Dump("in-edge: ");
    }else{
        printf("no in-edge\n");
    }
    printf(" out edges:\n");
    for (vector<Edge*>::const_iterator e = out_edges().begin();
         e != out_edges().end() && *e != NULL; ++e) {
        (*e)->Dump(" +- ");
    }
}<|MERGE_RESOLUTION|>--- conflicted
+++ resolved
@@ -36,19 +36,15 @@
 
 bool DependencyScan::RecomputeDirty(Edge* edge, string* err) {
   bool dirty = false;
-<<<<<<< HEAD
-  outputs_ready_ = true;
-
-  if (!rule_->depfile().empty()) {
+
+  /*
 #ifdef _WIN32
     if (state->depdb_) {
       if (!LoadDepDb(state, err))
         return false;
     } else
 #endif
-    if (!LoadDepFile(state, disk_interface, err))
-      return false;
-=======
+  */
   edge->outputs_ready_ = true;
 
   if (!edge->rule_->depfile().empty()) {
@@ -59,7 +55,6 @@
               edge->EvaluateDepFile().c_str());
       dirty = true;
     }
->>>>>>> 2c145bbf
   }
 
   // Visit all inputs; we're dirty if any of the inputs are dirty.
@@ -336,19 +331,28 @@
     return false;
   }
 
+  // Canonicalize all the depfile inputs in-place.
+  for (vector<StringPiece>::iterator i = depfile.ins_.begin();
+       i != depfile.ins_.end(); ++i) {
+    if (!CanonicalizePath(const_cast<char*>(i->str_), &i->len_, err))
+      return false;
+  }
+
+  AddImplicitDeps(edge, depfile.ins_);
+
+  return true;
+}
+
+void DependencyScan::AddImplicitDeps(Edge* edge, const vector<StringPiece>& deps) {
   // Preallocate space in edge->inputs_ to be filled in below.
   edge->inputs_.insert(edge->inputs_.end() - edge->order_only_deps_,
-                       depfile.ins_.size(), 0);
-  edge->implicit_deps_ += depfile.ins_.size();
+                       deps.size(), 0);
+  edge->implicit_deps_ += deps.size();
+
   vector<Node*>::iterator implicit_dep =
-      edge->inputs_.end() - edge->order_only_deps_ - depfile.ins_.size();
-
-  // Add all its in-edges.
-  for (vector<StringPiece>::iterator i = depfile.ins_.begin();
-       i != depfile.ins_.end(); ++i, ++implicit_dep) {
-    if (!CanonicalizePath(const_cast<char*>(i->str_), &i->len_, err))
-      return false;
-
+      edge->inputs_.end() - edge->order_only_deps_ - deps.size();
+  for (vector<StringPiece>::const_iterator i = deps.begin(); i != deps.end();
+       ++i, ++implicit_dep) {
     Node* node = state_->GetNode(*i);
     *implicit_dep = node;
     node->AddOutEdge(edge);
@@ -370,56 +374,24 @@
       phony_edge->outputs_ready_ = true;
     }
   }
-
-  return true;
 }
 
 #ifdef _WIN32
-bool Edge::LoadDepDb(State* state, string* err) {
+bool DependencyScan::LoadDepDb(Edge* edge, string* err) {
   METRIC_RECORD("depdb load");
 
-  EdgeEnv env(this);
-  string path = rule_->depfile().Evaluate(&env);
+  EdgeEnv env(edge);
+  string path = edge->rule_->depfile().Evaluate(&env);
   vector<StringPiece> deps;
-  state->depdb_->StartLookups();
-  if (!state->depdb_->FindDepData(path, &deps, err)) {
-    state->depdb_->FinishLookups();
+  state_->depdb_->StartLookups();
+  if (!state_->depdb_->FindDepData(path, &deps, err)) {
+    state_->depdb_->FinishLookups();
     return false;
   }
 
-  inputs_.insert(inputs_.end() - order_only_deps_, deps.size(), 0);
-  implicit_deps_ += deps.size();
-  vector<Node*>::iterator implicit_dep =
-    inputs_.end() - order_only_deps_ - deps.size();
-
-  //{ METRIC_RECORD("depdb add in-edges");
-  // Add all its in-edges.
-  for (vector<StringPiece>::iterator i = deps.begin();
-       i != deps.end(); ++i, ++implicit_dep) {
-    Node* node = state->GetNode(*i);
-    *implicit_dep = node;
-    node->AddOutEdge(this);
-
-    // If we don't have a edge that generates this input already,
-    // create one; this makes us not abort if the input is missing,
-    // but instead will rebuild in that circumstance.
-    if (!node->in_edge()) {
-      Edge* phony_edge = state->AddEdge(&State::kPhonyRule);
-      node->set_in_edge(phony_edge);
-      phony_edge->outputs_.push_back(node);
-
-      // RecomputeDirty might not be called for phony_edge if a previous call
-      // to RecomputeDirty had caused the file to be stat'ed.  Because previous
-      // invocations of RecomputeDirty would have seen this node without an
-      // input edge (and therefore ready), we have to set outputs_ready_ to true
-      // to avoid a potential stuck build.  If we do call RecomputeDirty for
-      // this node, it will simply set outputs_ready_ to the correct value.
-      phony_edge->outputs_ready_ = true;
-    }
-  }
-  //}
-
-  state->depdb_->FinishLookups();
+  AddImplicitDeps(edge, deps);
+
+  state_->depdb_->FinishLookups();
   return true;
 }
 #endif
