--- conflicted
+++ resolved
@@ -226,7 +226,6 @@
   return rule_->description().Evaluate(&env);
 }
 
-<<<<<<< HEAD
 Node* Edge::GetDepNode(State* state, StringPiece path) {
   Node* node = state->GetNode(path.AsString());  // XXX remove conversion
   node->AddOutEdge(this);
@@ -249,7 +248,8 @@
   }
 
   return node;
-=======
+}
+
 bool Edge::HasRspFile() {
   return !rule_->rspfile().empty();
 }
@@ -262,7 +262,6 @@
 string Edge::GetRspFileContent() {
   EdgeEnv env(this);
   return rule_->rspfile_content().Evaluate(&env);
->>>>>>> eab83e97
 }
 
 bool Edge::LoadDepFile(State* state, DiskInterface* disk_interface,
