// Copyright 2011 Google Inc. All Rights Reserved.
//
// Licensed under the Apache License, Version 2.0 (the "License");
// you may not use this file except in compliance with the License.
// You may obtain a copy of the License at
//
//     http://www.apache.org/licenses/LICENSE-2.0
//
// Unless required by applicable law or agreed to in writing, software
// distributed under the License is distributed on an "AS IS" BASIS,
// WITHOUT WARRANTIES OR CONDITIONS OF ANY KIND, either express or implied.
// See the License for the specific language governing permissions and
// limitations under the License.

#ifndef NINJA_GRAPH_H_
#define NINJA_GRAPH_H_

#include <string>
#include <vector>
using namespace std;

#include "eval_env.h"
#include "timestamp.h"

struct DiskInterface;
struct Edge;

/// Information about a node in the dependency graph: the file, whether
/// it's dirty, mtime, etc.
struct Node {
  Node(const string& path) : path_(path), mtime_(-1), dirty_(false),
                             in_edge_(NULL) {}

  /// Return true if the file exists (mtime_ got a value).
  bool Stat(DiskInterface* disk_interface);

  /// Return true if we needed to stat.
  bool StatIfNecessary(DiskInterface* disk_interface) {
    if (status_known())
      return false;
    Stat(disk_interface);
    return true;
  }

  /// Mark as not-yet-stat()ed and not dirty.
  void ResetState() {
    mtime_ = -1;
    dirty_ = false;
  }

  /// Mark the Node as already-stat()ed and missing.
  void MarkMissing() {
    mtime_ = 0;
  }

  bool exists() const {
    return mtime_ != 0;
  }

  bool status_known() const {
    return mtime_ != -1;
  }

  const string& path() const { return path_; }
  TimeStamp mtime() const { return mtime_; }

  bool dirty() const { return dirty_; }
  void set_dirty(bool dirty) { dirty_ = dirty; }
  void MarkDirty() { dirty_ = true; }

  Edge* in_edge() const { return in_edge_; }
  void set_in_edge(Edge* edge) { in_edge_ = edge; }

  const vector<Edge*>& out_edges() const { return out_edges_; }
  void AddOutEdge(Edge* edge) { out_edges_.push_back(edge); }

private:
  string path_;
  /// Possible values of mtime_:
  ///   -1: file hasn't been examined
  ///   0:  we looked, and file doesn't exist
  ///   >0: actual file's mtime
  TimeStamp mtime_;

  /// Dirty is true when the underlying file is out-of-date.
  /// But note that Edge::outputs_ready_ is also used in judging which
  /// edges to build.
  bool dirty_;

  /// The Edge that produces this Node, or NULL when there is no
  /// known edge to produce it.
  Edge* in_edge_;

  /// All Edges that use this Node as an input.
  vector<Edge*> out_edges_;
};

/// An invokable build command and associated metadata (description, etc.).
struct Rule {
  Rule(const string& name) : name_(name), generator_(false), restat_(false) { }

  const string& name() const { return name_; }

  bool generator() const { return generator_; }
  bool restat() const { return restat_; }

  const EvalString& command() const { return command_; }
  EvalString& command() { return command_; }
  const EvalString& description() const { return description_; }
  const EvalString& depfile() const { return depfile_; }
<<<<<<< HEAD
  const EvalString& deplist() const { return deplist_; }
=======
  const EvalString& rspfile() const { return rspfile_; }
  const EvalString& rspfile_content() const { return rspfile_content_; }
>>>>>>> eab83e97

 private:
  // Allow the parsers to reach into this object and fill out its fields.
  friend struct ManifestParser;

  string name_;

  bool generator_;
  bool restat_;

  EvalString command_;
  EvalString description_;
  EvalString depfile_;
<<<<<<< HEAD
  EvalString deplist_;
=======
  EvalString rspfile_;
  EvalString rspfile_content_;
>>>>>>> eab83e97
};

struct BuildLog;
struct Node;
struct State;

/// An edge in the dependency graph; links between Nodes using Rules.
struct Edge {
  Edge() : rule_(NULL), env_(NULL), outputs_ready_(false), implicit_deps_(0),
           order_only_deps_(0) {}

  /// Examine inputs, outputs, and command lines to judge whether this edge
  /// needs to be re-run, and update outputs_ready_ and each outputs' |dirty_|
  /// state accordingly.
  /// Returns false on failure.
  bool RecomputeDirty(State* state, DiskInterface* disk_interface, string* err);

  /// Recompute whether a given single output should be marked dirty.
  /// Returns true if so.
  bool RecomputeOutputDirty(BuildLog* build_log, TimeStamp most_recent_input,
                            const string& command, Node* output);

  /// Return true if all inputs' in-edges are ready.
  bool AllInputsReady() const;

  /// Expand all variables in a command and return it as a string.
  /// If incl_rsp_file is enabled, the string will also contain the 
  /// full contents of a response file (if applicable)
  string EvaluateCommand(bool incl_rsp_file = false);  // XXX move to env, take env ptr
  string EvaluateDepFile();
  string GetDescription();
<<<<<<< HEAD
  /// Get/create a Node for an input as discovered through a depfile/deplist.
  Node* GetDepNode(State* state, StringPiece path);
=======
  
  /// Does the edge use a response file?
  bool HasRspFile();
  
  /// Get the path to the response file
  string GetRspFile();

  /// Get the contents of the response file
  string GetRspFileContent();

>>>>>>> eab83e97
  bool LoadDepFile(State* state, DiskInterface* disk_interface, string* err);
  bool LoadDepList(State* state, DiskInterface* disk_interface, string* err);

  void Dump();

  const Rule* rule_;
  vector<Node*> inputs_;
  vector<Node*> outputs_;
  Env* env_;
  bool outputs_ready_;

  const Rule& rule() const { return *rule_; }
  bool outputs_ready() const { return outputs_ready_; }

  // XXX There are three types of inputs.
  // 1) explicit deps, which show up as $in on the command line;
  // 2) implicit deps, which the target depends on implicitly (e.g. C headers),
  //                   and changes in them cause the target to rebuild;
  // 3) order-only deps, which are needed before the target builds but which
  //                     don't cause the target to rebuild.
  // Currently we stuff all of these into inputs_ and keep counts of #2 and #3
  // when we need to compute subsets.  This is suboptimal; should think of a
  // better representation.  (Could make each pointer into a pair of a pointer
  // and a type of input, or if memory matters could use the low bits of the
  // pointer...)
  int implicit_deps_;
  int order_only_deps_;
  bool is_implicit(int index) {
    return index >= ((int)inputs_.size()) - order_only_deps_ - implicit_deps_ &&
        !is_order_only(index);
  }
  bool is_order_only(int index) {
    return index >= ((int)inputs_.size()) - order_only_deps_;
  }

  bool is_phony() const;
};

#endif  // NINJA_GRAPH_H_<|MERGE_RESOLUTION|>--- conflicted
+++ resolved
@@ -108,12 +108,9 @@
   EvalString& command() { return command_; }
   const EvalString& description() const { return description_; }
   const EvalString& depfile() const { return depfile_; }
-<<<<<<< HEAD
   const EvalString& deplist() const { return deplist_; }
-=======
   const EvalString& rspfile() const { return rspfile_; }
   const EvalString& rspfile_content() const { return rspfile_content_; }
->>>>>>> eab83e97
 
  private:
   // Allow the parsers to reach into this object and fill out its fields.
@@ -127,12 +124,9 @@
   EvalString command_;
   EvalString description_;
   EvalString depfile_;
-<<<<<<< HEAD
   EvalString deplist_;
-=======
   EvalString rspfile_;
   EvalString rspfile_content_;
->>>>>>> eab83e97
 };
 
 struct BuildLog;
@@ -164,10 +158,8 @@
   string EvaluateCommand(bool incl_rsp_file = false);  // XXX move to env, take env ptr
   string EvaluateDepFile();
   string GetDescription();
-<<<<<<< HEAD
   /// Get/create a Node for an input as discovered through a depfile/deplist.
   Node* GetDepNode(State* state, StringPiece path);
-=======
   
   /// Does the edge use a response file?
   bool HasRspFile();
@@ -178,7 +170,6 @@
   /// Get the contents of the response file
   string GetRspFileContent();
 
->>>>>>> eab83e97
   bool LoadDepFile(State* state, DiskInterface* disk_interface, string* err);
   bool LoadDepList(State* state, DiskInterface* disk_interface, string* err);
 
